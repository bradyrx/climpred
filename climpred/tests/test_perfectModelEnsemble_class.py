import pytest
import xarray as xr

from climpred import PerfectModelEnsemble
from climpred.exceptions import DatasetError

xr.set_options(display_style="text")


def test_perfectModelEnsemble_init(PM_ds_initialized_1d):
    """Test to see if perfect model ensemble can be initialized"""
    pm = PerfectModelEnsemble(PM_ds_initialized_1d)
    print(PerfectModelEnsemble)
    assert pm


def test_perfectModelEnsemble_init_da(PM_da_initialized_1d):
    """Test to see if perfect model ensemble can be initialized with da"""
    pm = PerfectModelEnsemble(PM_da_initialized_1d)
    assert pm


def test_add_control(perfectModelEnsemble_initialized_control):
    """Test to see if control can be added to PerfectModelEnsemble"""
    assert perfectModelEnsemble_initialized_control.get_control()


def test_generate_uninit(perfectModelEnsemble_initialized_control):
    """Test to see if uninitialized ensemble can be bootstrapped"""
    pm = perfectModelEnsemble_initialized_control
    pm = pm.generate_uninitialized()
    assert pm.get_uninitialized()


@pytest.mark.skip(reason="skip now until uninit is refactored")
def test_compute_uninitialized(perfectModelEnsemble_initialized_control):
    """Test that compute uninitialized can be run for perfect model ensemble"""
    pm = perfectModelEnsemble_initialized_control
    pm = pm.generate_uninitialized()
    pm.compute_uninitialized()


def test_compute_persistence(perfectModelEnsemble_initialized_control):
    """Test that compute persistence can be run for perfect model ensemble"""
    perfectModelEnsemble_initialized_control.compute_persistence(metric="acc")


@pytest.mark.slow
def test_bootstrap(perfectModelEnsemble_initialized_control):
    """Test that perfect model ensemble object can be bootstrapped"""
    perfectModelEnsemble_initialized_control.bootstrap(
        iterations=2, metric="acc", comparison="m2e", dim=["init", "member"]
    )


def test_get_initialized(PM_ds_initialized_1d):
    """Test whether get_initialized function works."""
    pm = PerfectModelEnsemble(PM_ds_initialized_1d)
    init = pm.get_initialized()
    assert init == pm._datasets["initialized"]


def test_get_uninitialized(perfectModelEnsemble_initialized_control):
    """Test whether get_uninitialized function works."""
    pm = perfectModelEnsemble_initialized_control
    pm = pm.generate_uninitialized()
    uninit = pm.get_uninitialized()
    assert uninit == pm._datasets["uninitialized"]


def test_get_control(perfectModelEnsemble_initialized_control):
    """Test whether get_control function works."""
    ctrl = perfectModelEnsemble_initialized_control.get_control()
    assert ctrl == perfectModelEnsemble_initialized_control._datasets["control"]


def test_inplace(PM_ds_initialized_1d, PM_ds_control_1d):
    """Tests that inplace operations do not work."""
    pm = PerfectModelEnsemble(PM_ds_initialized_1d)
    # Adding a control.
    pm.add_control(PM_ds_control_1d)
    with_ctrl = pm.add_control(PM_ds_control_1d)
    assert pm != with_ctrl
    # Adding an uninitialized ensemble.
    pm = pm.add_control(PM_ds_control_1d)
    pm.generate_uninitialized()
    with_uninit = pm.generate_uninitialized()
    assert pm != with_uninit
    # Applying arbitrary func.
    pm.sum("init")
    summed = pm.sum("init")
    assert pm != summed


def test_verify(perfectModelEnsemble_initialized_control):
    """Test that verify works."""
    assert perfectModelEnsemble_initialized_control.verify(
        metric="mse", comparison="m2e", dim=["init", "member"]
    )


def test_verify_metric_kwargs(perfectModelEnsemble_initialized_control):
    """Test that verify with metric_kwargs works."""
    pm = perfectModelEnsemble_initialized_control
    pm = pm - pm.mean("time").mean("init")
    assert pm.verify(
        metric="threshold_brier_score",
        comparison="m2c",
        dim=["init", "member"],
        threshold=0.5,
    )


@pytest.mark.parametrize(
    "reference",
    ["historical", ["historical"], "persistence", None, ["historical", "persistence"]],
)
def test_verify_reference(perfectModelEnsemble_initialized_control, reference):
    """Test that verify works with references given."""
    pm = perfectModelEnsemble_initialized_control.generate_uninitialized()
    skill = pm.verify(
        metric="rmse", comparison="m2e", dim=["init", "member"], reference=reference
    )
    if isinstance(reference, str):
        reference = [reference]
    elif reference is None:
        reference = []
    if len(reference) == 0:
        assert "skill" not in skill.dims
    else:
        assert skill.skill.size == len(reference) + 1


def test_verify_fails_expected_metric_kwargs(perfectModelEnsemble_initialized_control):
    """Test that verify without metric_kwargs fails."""
    pm = perfectModelEnsemble_initialized_control
    pm = pm - pm.mean("time").mean("init")
    with pytest.raises(ValueError) as excinfo:
        pm.verify(
            metric="threshold_brier_score", comparison="m2c", dim=["init", "member"]
        )
    assert "Please provide threshold." == str(excinfo.value)


def test_compute_uninitialized_metric_kwargs(perfectModelEnsemble_initialized_control):
    "Test that compute_uninitialized with metric_kwargs works"
    pm = perfectModelEnsemble_initialized_control
    pm = pm - pm.mean("time").mean("init")
    pm = pm.generate_uninitialized()
    assert pm.compute_uninitialized(
        metric="threshold_brier_score",
        comparison="m2c",
        threshold=0.5,
        dim=["init", "member"],
    )


def test_bootstrap_metric_kwargs(perfectModelEnsemble_initialized_control):
    """Test that bootstrap with metric_kwargs works."""
    pm = perfectModelEnsemble_initialized_control
    pm = pm - pm.mean("time").mean("init")
    pm = pm.generate_uninitialized()
    assert pm.bootstrap(
        metric="threshold_brier_score",
        comparison="m2c",
        threshold=0.5,
        iterations=3,
        dim=["init", "member"],
    )


def test_calendar_matching_control(PM_da_initialized_1d, PM_ds_control_1d):
    """Tests that error is thrown if calendars mismatch when adding observations."""
    pm = PerfectModelEnsemble(PM_da_initialized_1d)
    PM_ds_control_1d["time"] = xr.cftime_range(
        start="1950", periods=PM_ds_control_1d.time.size, freq="MS", calendar="all_leap"
    )
    with pytest.raises(ValueError) as excinfo:
        pm = pm.add_control(PM_ds_control_1d)
    assert "does not match" in str(excinfo.value)


def test_HindcastEnsemble_as_PerfectModelEnsemble(hindcast_recon_1d_mm):
    """Test that initialized dataset for HindcastEnsemble can also be used for
        PerfectModelEnsemble."""
    v = "SST"
    alignment = "maximize"
    hindcast = hindcast_recon_1d_mm
<<<<<<< HEAD
    assert not hindcast.verify(
        metric="acc", comparison="e2o", dim="init", alignment=alignment
    )[v]
=======
    assert (
        not hindcast.verify(
            metric="acc", comparison="e2o", dim="init", alignment=alignment
        )[v]
        .isnull()
        .any()
    )
    
>>>>>>> 6625e0ab
    # try PerfectModelEnsemble predictability
    init = hindcast.get_initialized()
    print(init.lead)
    pm = PerfectModelEnsemble(init)
    # add fake control, remove after #461
    pm = pm.add_control(
        init.isel(member=0, lead=0, drop=True)
        .rename({"init": "time"})
        .resample(time="1MS")
        .interpolate("linear")
    )
    assert (
        not pm.verify(metric="acc", comparison="m2e", dim=["member", "init"])[v]
        .isnull()
        .any()
    )

    # generate_uninitialized
    pm = pm.generate_uninitialized()
    assert (
        not pm.verify(
            metric="acc",
            comparison="m2e",
            dim=["member", "init"],
            reference=["uninitialized"],
        )[v]
        .isnull()
        .any()
    )
<<<<<<< HEAD
=======

>>>>>>> 6625e0ab
    pm.bootstrap(iterations=2, metric="acc", comparison="m2e", dim=["member", "init"])


def test_verify_no_need_for_control(PM_da_initialized_1d, PM_da_control_1d):
    """Tests that no error is thrown when no control present
    when calling verify(reference=['uninitialized'])."""
    v = "tos"
    comparison = "m2e"
    pm = PerfectModelEnsemble(PM_da_initialized_1d).load()
    # verify needs to control
    skill = pm.verify(metric="mse", comparison=comparison, dim="init")
    assert not skill[v].isnull().any()
    # control not needed for normalized metrics as normalized
    # with verif which is the verification member in PM and
    # not the control simulation.
    assert (
        not pm.verify(metric="nmse", comparison=comparison, dim="init")[v]
        .isnull()
        .any()
    )

    with pytest.raises(DatasetError) as e:
        pm.verify(
            metric="mse", comparison=comparison, dim="init", reference=["persistence"]
        )
    assert "at least one control dataset" in str(e.value)

    # unlikely case that control gets deleted after generating uninitialized
    pm = pm.add_control(PM_da_control_1d).generate_uninitialized()
    pm._datasets["control"] = {}
    assert (
        not pm.compute_uninitialized(metric="mse", comparison=comparison, dim="init")[v]
        .isnull()
        .any()
    )

    assert (
        not pm.verify(
            metric="mse", comparison=comparison, dim="init", reference=["uninitialized"]
        )[v]
        .isnull()
        .any()
    )<|MERGE_RESOLUTION|>--- conflicted
+++ resolved
@@ -186,11 +186,10 @@
     v = "SST"
     alignment = "maximize"
     hindcast = hindcast_recon_1d_mm
-<<<<<<< HEAD
     assert not hindcast.verify(
         metric="acc", comparison="e2o", dim="init", alignment=alignment
     )[v]
-=======
+
     assert (
         not hindcast.verify(
             metric="acc", comparison="e2o", dim="init", alignment=alignment
@@ -199,7 +198,6 @@
         .any()
     )
     
->>>>>>> 6625e0ab
     # try PerfectModelEnsemble predictability
     init = hindcast.get_initialized()
     print(init.lead)
@@ -229,10 +227,7 @@
         .isnull()
         .any()
     )
-<<<<<<< HEAD
-=======
-
->>>>>>> 6625e0ab
+
     pm.bootstrap(iterations=2, metric="acc", comparison="m2e", dim=["member", "init"])
 
 
